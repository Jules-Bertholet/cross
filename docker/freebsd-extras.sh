#!/usr/bin/env bash

set -x
set -euo pipefail

main() {
    local arch="${1}"

<<<<<<< HEAD
    local sqlite_ver=3.34.0,1 \
          openssl_ver=1.1.1i,1 \
=======
    local sqlite_ver=3.35.5_3,1 \
          openssl_ver=1.1.1k_1,1 \
>>>>>>> d13df1a0
          target="${arch}-unknown-freebsd12"

    local td
    td="$(mktemp -d)"

    mkdir "${td}"/{openssl,sqlite}

    pushd "${td}"

    local bsd_arch=
    case "${arch}" in
        x86_64)
            bsd_arch=amd64
            ;;
        i686)
            bsd_arch=i386
            ;;
    esac

    # Adding openssl lib
    curl --retry 3 -sSfL "https://pkg.freebsd.org/FreeBSD:12:${bsd_arch}/quarterly/All/openssl-${openssl_ver}.txz" -O
    tar -C "${td}/openssl" -xJf openssl-${openssl_ver}.txz /usr/local/lib /usr/local/include/

    # Adding sqlite3
    curl --retry 3 -sSfL "https://pkg.freebsd.org/FreeBSD:12:${bsd_arch}/quarterly/All/sqlite3-${sqlite_ver}.txz" -O
    tar -C "${td}/sqlite" -xJf sqlite3-${sqlite_ver}.txz /usr/local/lib

    # Copy the linked library
    local destdir="/usr/local/${target}"
    cp -r "${td}/openssl/usr/local/include" "${destdir}"
    cp "${td}/openssl/usr/local/lib"/lib{crypto,ssl}.a "${destdir}/lib"
    cp "${td}/openssl/usr/local/lib"/lib{crypto,ssl}.so.11 "${destdir}/lib"
    cp "${td}/openssl/usr/local/lib"/lib{crypto,ssl}.so "${destdir}/lib"
    cp "${td}/sqlite/usr/local/lib/libsqlite3.so.0.8.6" "${destdir}/lib"
    cp "${td}/sqlite/usr/local/lib/libsqlite3.so" "${destdir}/lib"
    cp "${td}/sqlite/usr/local/lib/libsqlite3.so.0" "${destdir}/lib"

    # clean up
    popd

    rm -rf "${td}"
    rm "${0}"
}

main "${@}"<|MERGE_RESOLUTION|>--- conflicted
+++ resolved
@@ -6,13 +6,8 @@
 main() {
     local arch="${1}"
 
-<<<<<<< HEAD
-    local sqlite_ver=3.34.0,1 \
-          openssl_ver=1.1.1i,1 \
-=======
     local sqlite_ver=3.35.5_3,1 \
           openssl_ver=1.1.1k_1,1 \
->>>>>>> d13df1a0
           target="${arch}-unknown-freebsd12"
 
     local td
