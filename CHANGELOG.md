# Change Log

All notable changes to this project will be documented in this file.
This project adheres to [Semantic Versioning](http://semver.org/).

## [Unreleased]

### Added

- #767 - added the `cross-util` and `cross-dev` commands.
- #741 - added `armv7-unknown-linux-gnueabi` and `armv7-unknown-linux-musleabi` targets.
- #721 - add support for running doctests on nightly if `CROSS_UNSTABLE_ENABLE_DOCTESTS=true`.
- #719 - add `--list` to known subcommands.
- #681 - Warn on unknown fields and confusable targets
- #624 - Add `build.default-target`
- #647 - Add `mips64-unknown-linux-muslabi64` and `mips64el-unknown-linux-muslabi64` support
- #543 - Added environment variables to control the UID and GID in the container
- #524 - docker: Add Nix Store volume support
- Added support for mounting volumes.
- #684 - Enable cargo workspaces to work from any path in the workspace, and make path dependencies mount seamlessly.

### Changed

- #762 - re-enabled `x86_64-unknown-dragonfly` target.
- #747 - reduced android image sizes.
- #377 - update WINE versions to 7.0.
- #734 - patch `arm-unknown-linux-gnueabihf` to build for ARMv6, and add architecture for crosstool-ng-based images.
- #709 - Update Emscripten targets to `emcc` version 3.1.10
- #707, #708 - Set `BINDGEN_EXTRA_CLANG_ARGS` environment variable to pass sysroot to `rust-bindgen`
- #696 - bump freebsd to 12.3
- #629 - Update Android NDK version and API version
- #497 - don't set RUSTFLAGS in aarch64-musl image
- #492 - Add cmake to FreeBSD images
- #748 - allow definitions in the environment variable passthrough

### Fixed

- #727 - add `PKG_CONFIG_PATH` to all `*-linux-gnu` images.
- #722 - boolean environment variables are evaluated as truthy or falsey.
- #720 - add android runner to preload `libc++_shared.so`.
- #725 - support `CROSS_DEBUG` and `CROSS_RUNNER` on android images.
- #714 - use host target directory when falling back to host cargo.
- #713 - convert relative target directories to absolute paths.
- #501 - x86_64-linux: lower glibc version requirement to 2.17 (compatible with centos 7)
- #500 - use runner setting specified in Cross.toml
- #498 - bump linux-image version to fix CI
- Re-enabled `powerpc64-unknown-linux-gnu` image
- Re-enabled `sparc64-unknown-linux-gnu` image
<<<<<<< HEAD
- Bump musl version to 1.1.24.
=======
- #582 - Added `libprocstat.so` to FreeBSD images
- #665 - when not using [env.volumes](https://github.com/cross-rs/cross#mounting-volumes-into-the-build-environment), mount project in /project
- #494 - Parse Cargo's --manifest-path option to determine mounted docker root


### Removed

- #718 - remove deb subcommand.

### Internal

- #730 - make FreeBSD builds more resilient.
- #670 - Use serde for deserialization of Cross.toml
- Change rust edition to 2021 and bump MSRV for the cross binary to 1.58.1
- #654 - Use color-eyre for error reporting
- #658 - Upgrade dependencies
- #652 - Allow trying individual targets via bors.
- #650 - Improve Docker caching.
- #609 - Switch to Github Actions and GHCR.
- #588 - fix ci: bump openssl version in freebsd again
- #552 - Added CHANGELOG.md automation
- #534 - fix image builds with update of dependencies
- #502 - fix ci: bump openssl version in freebsd
- #489 - Add support for more hosts and simplify/unify host support checks
- #477 - Fix Docker/Podman links in README
- #476 - Use Rustlang mirror for Sabotage linux tarbals
- Bump nix dependency to `0.22.1`
>>>>>>> 0b3abed9

## [v0.2.1] - 2020-06-30

- Disabled `powerpc64-unknown-linux-gnu` image.
- Disabled `sparc64-unknown-linux-gnu` image.
- Disabled `x86_64-unknown-dragonfly` image.
- Removed CI testing for `i686-apple-darwin`.

## [v0.2.0] - 2020-02-22

- Removed OpenSSL from all images.
- Added support for Podman.
- Bumped all images to at least Ubuntu 16.04.

## [v0.1.16] - 2019-09-17

- Bump OpenSSL version to 1.0.2t.
- Re-enabled `asmjs-unknown-emscripten` target.
- Default to `native` runner instead of `qemu-user` for certain targets.

## [v0.1.15] - 2019-09-04

- Images are now hosted at https://hub.docker.com/r/rustembedded/cross.
- Bump OpenSSL version to 1.0.2p.
- Bump musl version to 1.1.20.
- Bump Ubuntu to 18.04 to all musl targets.
- Bump gcc version to 6.3.0 for all musl targets.
- OpenSSL support for the `arm-unknown-linux-musleabi` target.
- OpenSSL support for the `armv7-unknown-linux-musleabihf` target.
- Build and test support for `aarch64-unknown-linux-musl`, `arm-unknown-linux-musleabihf`,
  `armv5te-unknown-linux-musleabi`, `i586-unknown-linux-musl`, `mips-unknown-linux-musl`,
  add `mipsel-unknown-linux-musl` targets.

## [v0.1.14] - 2017-11-22

### Added

- Support for the `i586-unknown-linux-gnu` target.

### Changed

- Downgraded the Solaris toolchains from 2.11 to 2.10 to make the binaries produced by Cross more
  compatible (this version matches what rust-lang/rust is using).

## [v0.1.13] - 2017-11-08

### Added

- Support for the custom [`deb`] subcommand.

[`deb`]: https://github.com/mmstick/cargo-deb

- Partial `test` / `run` support for android targets. Using the android API via `cross run` / `cross
  test` is *not* supported because Cross is using QEMU instead of the official Android emulator.

- Partial support for the `sparcv9-sun-solaris` and `x86_64-sun-solaris` targets. `cross test` and
  `cross run` doesn't work for these new targets.

- OpenSSL support for the `i686-unknown-linux-musl` target.

### Changed

- Bump OpenSSL version to 1.0.2m.

## [v0.1.12] - 2017-09-22

### Added

- Support for `cross check`. This subcommand won't use any Docker container.

### Changed

- `binfmt_misc` is not required on the host for toolchain v1.19.0 and newer.
  With these toolchains `binfmt_misc` interpreters don't need to be installed
  on the host saving a *privileged* docker run which some systems don't allow.

## [v0.1.11] - 2017-06-10

### Added

- Build and test support for `i686-pc-windows-gnu`, `x86_64-pc-windows-gnu`,
  `asmjs-unknown-emscripten` and `wasm-unknown-emscripten`.

- Build support for `aarch64-linux-android`, `arm-linux-androideabi`,
  `armv7-linux-androideabi`, `x86_64-linux-android` and `i686-linux-android`

- A `build.env.passthrough` / `build.target.*.passthrough` option to Cross.toml
  to support passing environment variables from the host to the Docker image.

### Changed

- Bumped OpenSSL version to 1.0.2k
- Bumped QEMU version to 2.9.0

## [v0.1.10] - 2017-04-02

### Added

- Cross compilation support for `x86_64-pc-windows-gnu`

- Cross compilation support for Android targets

### Changed

- Bumped OpenSSL version to 1.0.2k

## [v0.1.9] - 2017-02-08

### Added

- Support for ARM MUSL targets.

### Changed

- The automatic lockfile update that happens every time `cross` is invoked
  should no longer hit the network when there's no git dependency to add/update.

- The QEMU_STRACE variable is passed to the underlying Docker container. Paired
  with `cross run`, this lets you get a trace of system call from the execution
  of "foreign" (non x86_64) binaries.

## [v0.1.8] - 2017-01-21

### Added

- Support for custom targets. Cross will now also try to use a docker image for
  them. As with the built-in targets, one can override the image using
  `[target.{}.image]` in Cross.toml.

### Changed

- Moved to a newer Xargo: v0.3.5

## [v0.1.7] - 2017-01-19

### Changed

- Moved to a newer Xargo: v0.3.4

### Fixed

- QEMU interpreters were being register when not required, e.g. for the
  `x86_64-unknown-linux-gnu` target.

## [v0.1.6] - 2017-01-14

### Fixed

- Stable releases were picking the wrong image (wrong tag: 0.1.5 instead of
  v0.1.5)

## [v0.1.5] - 2017-01-14 [YANKED]

### Added

- `cross run` support for the thumb targets.

- A `build.xargo` / `target.$TARGET.xargo` option to Cross.toml to use Xargo
  instead of Cargo.

- A `target.$TARGET.image` option to override the Docker image used for
  `$TARGET`.

- A `sparc64-unknown-linux-gnu` environment.

- A `x86_64-unknown-dragonfly` environment.

### Changed

- Building older versions (<0.7.0) of the `openssl` crate is now supported.

- Before Docker is invoked, `cross` will *always* (re)generate the lockfile to
  avoid errors later on due to read/write permissions. This removes the need to
  call `cargo generate-lockfile` before `cross` in *all* cases.

## [v0.1.4] - 2017-01-07

### Added

- Support for the `arm-unknown-linux-gnueabi` target

- `cross build` support for:
  - `i686-unknown-freebsd`
  - `x86_64-unknown-freebsd`
  - `x86_64-unknown-netbsd`

### Changed

- It's no longer necessary to call `cargo generate-lockfile` before using
  `cross` as `cross` will now take care of creating a lockfile when necessary.

- The C environments for the `thumb` targets now include newlib (`libc.a`,
  `libm.a`, etc.)

### Fixed

- A segfault when `cross` was trying to figure out the name of the user that
  called it.

## [v0.1.3] - 2017-01-01

### Changed

- Fix the `i686-unknown-linux-musl` target

## [v0.1.2] - 2016-12-31

### Added

- Support for `i686-unknown-linux-musl`
- Support for `cross build`ing crates for the `thumbv*-none-eabi*` targets.

## [v0.1.1] - 2016-12-28

### Added

- Support for `x86_64-unknown-linux-musl`
- Print shell commands when the verbose flag is used.
- Support crossing from x86_64 osx to i686 osx

## v0.1.0 - 2016-12-26

- Initial release. Supports 12 targets.

[Unreleased]: https://github.com/cross-rs/cross/compare/v0.2.1...HEAD
[v0.2.1]: https://github.com/cross-rs/cross/compare/v0.2.0...v0.2.1
[v0.2.0]: https://github.com/cross-rs/cross/compare/v0.1.16...v0.2.0
[v0.1.16]: https://github.com/cross-rs/cross/compare/v0.1.15...v0.1.16
[v0.1.15]: https://github.com/cross-rs/cross/compare/v0.1.14...v0.1.15
[v0.1.14]: https://github.com/cross-rs/cross/compare/v0.1.13...v0.1.14
[v0.1.13]: https://github.com/cross-rs/cross/compare/v0.1.12...v0.1.13
[v0.1.12]: https://github.com/cross-rs/cross/compare/v0.1.11...v0.1.12
[v0.1.11]: https://github.com/cross-rs/cross/compare/v0.1.10...v0.1.11
[v0.1.10]: https://github.com/cross-rs/cross/compare/v0.1.9...v0.1.10
[v0.1.9]: https://github.com/cross-rs/cross/compare/v0.1.8...v0.1.9
[v0.1.8]: https://github.com/cross-rs/cross/compare/v0.1.7...v0.1.8
[v0.1.7]: https://github.com/cross-rs/cross/compare/v0.1.6...v0.1.7
[v0.1.6]: https://github.com/cross-rs/cross/compare/v0.1.5...v0.1.6
[v0.1.5]: https://github.com/cross-rs/cross/compare/v0.1.4...v0.1.5
[v0.1.4]: https://github.com/cross-rs/cross/compare/v0.1.3...v0.1.4
[v0.1.3]: https://github.com/cross-rs/cross/compare/v0.1.2...v0.1.3
[v0.1.2]: https://github.com/cross-rs/cross/compare/v0.1.1...v0.1.2
[v0.1.1]: https://github.com/cross-rs/cross/compare/v0.1.0...v0.1.1<|MERGE_RESOLUTION|>--- conflicted
+++ resolved
@@ -46,9 +46,6 @@
 - #498 - bump linux-image version to fix CI
 - Re-enabled `powerpc64-unknown-linux-gnu` image
 - Re-enabled `sparc64-unknown-linux-gnu` image
-<<<<<<< HEAD
-- Bump musl version to 1.1.24.
-=======
 - #582 - Added `libprocstat.so` to FreeBSD images
 - #665 - when not using [env.volumes](https://github.com/cross-rs/cross#mounting-volumes-into-the-build-environment), mount project in /project
 - #494 - Parse Cargo's --manifest-path option to determine mounted docker root
@@ -76,7 +73,7 @@
 - #477 - Fix Docker/Podman links in README
 - #476 - Use Rustlang mirror for Sabotage linux tarbals
 - Bump nix dependency to `0.22.1`
->>>>>>> 0b3abed9
+- Bump musl version to 1.1.24.
 
 ## [v0.2.1] - 2020-06-30
 
