--- conflicted
+++ resolved
@@ -46,11 +46,7 @@
     /// `target == None` means `target == host`
     fn is_supported(&self, target: Option<&Target>) -> bool {
         if *self == Host::X86_64AppleDarwin {
-<<<<<<< HEAD
-            target.map(|t| *t == Target::I686AppleDarwin || t.needs_docker()).unwrap_or(false)
-=======
             target.map(|t| t.triple() == "i686-apple-darwin").unwrap_or(false)
->>>>>>> a73c4f9c
         } else if *self == Host::X86_64UnknownLinuxGnu {
             target.map(|t| t.needs_docker()).unwrap_or(true)
         } else {
