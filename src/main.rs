--- conflicted
+++ resolved
@@ -54,20 +54,6 @@
     ///
     /// `target == None` means `target == host`
     fn is_supported(&self, target: Option<&Target>) -> bool {
-<<<<<<< HEAD
-        if *self == Host::X86_64AppleDarwin {
-            target
-                .map(|t| t.is_apple() || t.needs_docker())
-                .unwrap_or(false)
-        } else if *self == Host::X86_64UnknownLinuxGnu {
-            target.map(|t| t.needs_docker()).unwrap_or(true)
-        } else if *self == Host::X86_64PcWindowsMsvc {
-            target
-                .map(|t| t.triple() != Host::X86_64PcWindowsMsvc.triple() && t.needs_docker())
-                .unwrap_or(false)
-        } else {
-            false
-=======
         match std::env::var("CROSS_COMPATIBILITY_VERSION").as_ref().map(|v| v.as_str()) {
             // Old behavior (up to cross version 0.2.1) can be activated on demand using environment
             // variable `CROSS_COMPATIBILITY_VERSION`.
@@ -96,7 +82,6 @@
             // target are equal, it's a user decision and if user want's to bypass cross he can call
             // cargo directly or omit the `--target` option.
             _ => target.map(|t| t.needs_docker()).unwrap_or(false)
->>>>>>> 7405f27f
         }
     }
 
@@ -109,11 +94,7 @@
             Host::X86_64UnknownLinuxMusl => "x86_64-unknown-linux-musl",
             Host::Aarch64UnknownLinuxMusl => "aarch64-unknown-linux-musl",
             Host::X86_64PcWindowsMsvc => "x86_64-pc-windows-msvc",
-<<<<<<< HEAD
-            Host::Other => unimplemented!(),
-=======
             Host::Other(s) => s.as_str(),
->>>>>>> 7405f27f
         }
     }
 }
@@ -199,20 +180,9 @@
     }
 
     fn needs_docker(&self) -> bool {
-<<<<<<< HEAD
-        self.is_linux()
-            || self.is_android()
-            || self.is_bare_metal()
-            || self.is_bsd()
-            || self.is_solaris()
-            || !self.is_builtin()
-            || self.is_windows()
-            || self.is_emscripten()
-=======
         self.is_linux() || self.is_android() || self.is_bare_metal() || self.is_bsd() ||
         self.is_solaris() || !self.is_builtin() || self.is_windows() || self.is_emscripten() ||
         self.is_apple()
->>>>>>> 7405f27f
     }
 
     fn needs_interpreter(&self) -> bool {
